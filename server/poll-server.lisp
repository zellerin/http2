(in-package #:http2/server/poll)

(defsection @poll-server (:title "STDIO basic API" :export nil)
  (fcntl function)
  (poll% function)
  (close-fd function)
  (errno function)
  (read function)
  (accept function)
  (setsockopt function)
  (strerror function))

#-os-macosx(defcfun ("__errno_location" errno%) :pointer)
#+os-macosx(defcfun ("__error" errno%) :pointer)
(defcfun ("strerror_r" strerror-r%) :pointer
  "System error message for error number" (errnum :int) (buffer :pointer) (buflen :int))

(defcfun ("poll" poll%) :int "Synchronous I/O multiplexing. Called by POLL."
  (fdset :pointer) (rb :int) (timeout :int))
(defcfun ("close" close-fd) :int
    "See close(2). The Lisp name is changed so that not to cause a conflict." (fd :int))
(defcfun ("read" read-2) :int (fd :int) (buf :pointer) (size :int))
(defcfun ("write" write-2) :int (fd :int) (buf :pointer) (size :int))
(defcfun "fcntl" :int "See man fcntl(2). Used to set the connection non-blocking."
  (fd :int) (cmd :int) (value :int))
(defcfun "accept" :int (fd :int) (addr :pointer) (addrlen :pointer))
(defcfun "setsockopt" :int "See man setsockopt(2). Optionally used to switch Nagle algorithm."
  (fd :int) (level :int) (optname :int) (optval :pointer) (optlen :int))

(defun strerror (errnum)
  "Lisp string for particular error. See man strerror(3)."
  (let ((str (make-array 256 :element-type 'character)))
    (with-pointer-to-vector-data (buffer str)
      (foreign-string-to-lisp (strerror-r% errnum buffer 256)))))

(defun errno ()
  "See man errno(3). "
  (mem-ref (errno%) :int))


(mgl-pax:defsection  @async-server (:title "Polling server overview")
  #+nil  (client type)
  (@app-interface mgl-pax:section)
  (@request-handling mgl-pax:section))

(mgl-pax:defsection @app-interface (:title "Interface to the polling server")
  "POLL-DISPATCHER-MIXIN tracks a pool of clients that are connected to a
socket. Each client has a user registered callback function and required number
of octets to have available to call the callback. Callbacks call
SEND-UNENCRYPTED-BYTES to encrypt and send more data.

The central function is SERVE-TLS that orchestrates reading, decrypting,
encrypting and writing of data for all the sockets."
  (poll-dispatcher-mixin class)
  (send-unencrypted-bytes function)
  (get-fdset-size (method nil (poll-dispatcher-mixin)))
  (get-poll-timeout (method nil (poll-dispatcher-mixin)))
  (get-no-client-poll-timeout (method nil (poll-dispatcher-mixin)))
  #+nil ((ssl-read function)
         (send-unencrypted-bytes function))
  ;; Timeouts
  (*no-client-poll-timeout* variable)
  (*poll-timeout* variable)
  (poll-timeout condition)
  (compute-poll-timeout-value function))

(mgl-pax:defsection @request-handling
    (:title "Client actions loop (implementation)"
     :export nil)
  "Each client has a STATE that encapsulates what actions are effectively possible.
SELECT-NEXT-ACTION selects appropriate action. When no new action is available,
next client is handled and eventually POLL called when all clients were served.

When POLL returns, new action is available for some client (read from a socket or write to it).

The actions are in general indicated by arrows in the diagram:

![](flow.svg)"

  (process-client-fd function)
  (do-available-actions function)
  (select-next-action function)

  (process-data-on-socket function)
  (encrypt-data function)
  (move-encrypted-bytes function)
  (write-data-to-socket function))

(deftype buffer-size () `(integer 0 ,array-dimension-limit))
(declaim (buffer-size *default-buffer-size* *encrypt-buf-size*))

(defvar *encrypt-buf-size* 256
  "Initial size of the vector holding data to encrypt.")

(defvar *encrypted-buf-size* 1500
  "Initial size of the vector holding encrypted data")

(defvar *default-buffer-size* 1500) ; close to socket size

(defstruct (client  (:constructor make-client%)
                    (:print-object
                     (lambda (object out)
                       (format out "#<client fd ~d, ~d octets to ~a>" (client-fd object)
                               (client-octets-needed object) (client-io-on-read object)))))
  "Data of one client connection. This includes:

- File descriptor of underlying socket (FD),
- Opaque pointer to the openssl handle (SSL),
- Input and output BIO for exchanging data with OPENSSL (RBIO, WBIO),
- Plain text octets to encrypt and send (ENCRYPT-BUF),
- Encrypted octets to send to the file descriptor (WRITE-BUF),
- Callback function when read data are available (IO-ON-READ).
- Number of octets required by IO-ON-READ. Negative values have special handling.
- Client state from the low-level data flow point of view (STATE)
- Application data (slot to be used by the application)"
  (fd -1 :type fixnum)
  (ssl (null-pointer) :type cffi:foreign-pointer :read-only nil) ; mostly RO, but invalidated afterwards
  (rbio (null-pointer) :type cffi:foreign-pointer :read-only t)
  (wbio (null-pointer) :type cffi:foreign-pointer :read-only t)
  (write-buf (make-array *encrypted-buf-size* :element-type '(unsigned-byte 8))
   :type (and (simple-array (unsigned-byte 8))))
  (write-buf-size 0 :type fixnum)
  (encrypt-buf (make-array *encrypt-buf-size* :element-type '(unsigned-byte 8))
   :type (simple-array (unsigned-byte 8)))
  (io-on-read (constantly nil) :type compiled-function)
  (fdset-idx 0 :type fixnum :read-only nil) ; could be RO, but...
  (octets-needed (length +client-preface-start+) :type fixnum)
  (encrypt-buf-size 0 :type fixnum)
  (start-time (get-internal-real-time) :type fixnum)
  (state (list 'CAN-WRITE 'CAN-WRITE-SSL 'bio-needs-read 'ssl-init-needed))
  ;; set of CAN-READ-PORT, CAN-READ-SSL, HAS-DATA-TO-ENCRYPT, CAN-WRITE-SSL,
  ;; CAN-READ-BIO, HAS-DATA-TO-WRITE, CAN-WRITE
  ;; BIO-NEEDS-READ SSL-INIT-NEEDED
  application-data)

(defmacro define-reader (name source args &body body &aux declaration)
  (when (eq (caar body) 'declare)
    (setq declaration (pop body)))
  (destructuring-bind (client vector size) args
    (declare (ignore client))
    `(progn
       (defun ,name ,args
         ,(format nil "Move up to ~a octets from ~a to the ~a.~2%Return 0 when no data are
available. Raise an error on error." size source vector)
         ,declaration
         ,@body)
       (setf (get ',name 'source) ',source))))

(defmacro define-writer (name destination args &body body &aux declaration)
  (destructuring-bind (client vector from to) args
    (declare (ignore client from to))
    (when (eq (caar body) 'declare)
      (setq declaration (pop body)))
    `(progn
       (defun ,name ,args
         ,(format nil "Move octets from ~a to the ~a.~2%Return 0 when no data are
available. Raise an error on error." vector destination)
         ,declaration
         (progn ,@body))
       (setf (get ',name 'destination) ',destination))))


;;;; Client state
(defun if-state (client state)
  (member state (client-state client)))

(defun add-state (client state)
  (pushnew state (client-state client)))

(defun remove-state (client state)
  (setf (client-state client)
        (remove state (client-state client))))

(defun states-to-string (state)
  "Short string describing the state using codes on the diagram."
  (with-output-to-string (*standard-output*)
    (when (member 'can-read-port state)
      (princ #\①))
    (when (member 'can-read-ssl state)
      (princ #\③))
    (when (member 'has-data-to-write state)
      (princ #\ⓤ))
    (when (member 'can-write-ssl state)
      (princ #\④))
    (when (member 'can-read-bio state)
      (princ #\⑤))
    (when (member 'has-data-to-write state)
      (princ #\Ⓔ))
    (when (member 'can-write state)
      (princ #\⑥))))



;;;; Input port

(defun setup-port (socket nagle)
  "Set the TCP socket: nonblock and possibly nagle."
  (unless (zerop (fcntl socket f-setfl
                        (logior o-nonblock (fcntl socket f-getfl 0))))
    (error "Could not set O_NONBLOCK on the client"))
  (unless nagle
    (unless (zerop
             (with-foreign-object (flag :int)
               (setf (mem-ref flag :int) 1)
               (setsockopt socket ipproto-tcp tcp-nodelay
                           flag (foreign-type-size :int))))
      (error "Could not set O_NODELAY on the client"))))

(define-reader read-from-peer peer-in (client vec vec-size)
  (with-pointer-to-vector-data (buffer vec)
    (let ((read (read-2 (client-fd client) buffer vec-size)))
      (unless (= read vec-size)
        (remove-state client 'CAN-READ-PORT))
      (cond ((plusp read) read)
            ((zerop read)  (signal 'done))
            ((> -1 read) (error "This cannot happen #2"))
            ((/= (errno) EAGAIN)
             (warn "Read error (~d): ~d ~a" read (errno) (strerror (errno)))
             (signal 'done))
            (t 0)))))

;;;; Read BIO (rbio)

;;; This name is somewhat confusing - it is BIO for SSL reads, so it actually
;;; gets written to.

(define-writer write-octets-to-decrypt openssl-to-decrypt (client vector from to)
  (with-pointer-to-vector-data (buffer vector)
    (let ((written (bio-write (client-rbio client)
                              (inc-pointer buffer from)
                              (- to from))))
      (unless (plusp written) (error "Bio-write failed"))
      written)))

(defun decrypt-socket-octets (client vector from to)
  "Send data in the VECTOR between FROM and TO to the ② openssl for decryption ."
  (push-bytes client
              (constantly nil)
              #'write-octets-to-decrypt vector from to))

(defun process-data-on-socket (client)
  "Read data from client socket ① and pass them to the tls buffer ② to decrypt."
  (unless
      (pull-once-push-bytes client #'read-from-peer
                              #'decrypt-socket-octets)
    (remove-state client 'can-read-port))
  (add-state client 'CAN-READ-SSL)
  (add-state client 'can-write-ssl)
  (when (if-state client 'bio-needs-read)
    (add-state client 'CAN-READ-BIO)
    (remove-state client
                  'BIO-NEEDS-READ)))

;;;; Read SSL
(defun ssl-read (client vec size)
   "Move up to SIZE octets from the decrypted SSL ③ to the VEC.

Return 0 when no data are available. Possibly remove CAN-READ-SSL flag."
   nil
   (let ((res
          (with-pointer-to-vector-data (buffer vec)
            (ssl-read% (client-ssl client) buffer size))))
     (unless (plusp res) (remove-state client 'can-read-ssl))
     (handle-ssl-errors client res)
     (max 0 res)))

;;;; Encrypt queue
(defun add-and-maybe-pass-data (client buffer new-data from to old-size cleaner)
  "Add new data to buffer if they fit.

If they do not, send it in several parts:
- send the allocated buffer filled up to the max with new data,
- send the new data as bulk if the rest is big enough

Return new buffer actual size and number of new-data octets processed.

The NEW-DATA vector is not stored (can be dynamic-extent)."
  (declare ((function (t octet-vector fixnum fixnum) fixnum) cleaner))
  (replace buffer new-data :start1 old-size :start2 from)
  (let* ((max-size (length buffer))
         (gap (- max-size old-size))
         (new-data-size (- to from)))
    (when (>= gap new-data-size)
      (return-from add-and-maybe-pass-data (values (+ old-size new-data-size) new-data-size)))
    ;; The new data fill the buffer and some more
    (let ((sent (funcall cleaner client buffer 0 max-size)))
      (unless (= sent max-size)
        (error "Could not process data. Implement me.")
#+nil        (replace buffer buffer :start2 sent)
#+nil        (return-from add-and-maybe-pass-data (values (- max-size sent) gap))))
    ;; now the buffer is emptied and we processed some data
    (incf from gap)
    (decf new-data-size gap)
    (when (< new-data-size max-size) ; actually, it might be a bit less strict check
      (replace buffer new-data :start2 from)
      (return-from add-and-maybe-pass-data (values new-data-size (+ gap new-data-size))))
    ;; try to send new data as a bulk
    (let ((sent (funcall cleaner client new-data from to)))
      (unless (= sent new-data-size)
        (error "Could not process data. Implement me.")))
    (values 0 (+ gap new-data-size))))

(defun send-unencrypted-bytes (client new-data comment)
  "Add new data to be encrypted and sent to client.

Data are buffered in the ENCRYPT-BUF of the client and when there is enough of
them they are encrypted.

NEW-DATA are completely used up (can be dynamic-extent)."
  (declare (ignore comment))
  (multiple-value-bind (new-size processed)
      (add-and-maybe-pass-data client
                               (client-encrypt-buf client)
                               new-data 0 (length new-data)
                               (client-encrypt-buf-size client)
                               #'encrypt-some)
    (setf (client-encrypt-buf-size client) new-size)
    (assert (= processed (length new-data))))
  (add-state client 'has-data-to-encrypt))

;;;; Write to SSL
(define-writer encrypt-some output-ssl (client vector from to)
  (with-pointer-to-vector-data (buffer vector)
    (multiple-value-bind (res add remove)
        (encrypt-some* (client-ssl client) (inc-pointer buffer from) (- to from))
      (when add (add-state client add))
      (when remove (remove-state client remove))
      res)))

(defun encrypt-data (client)
  "Encrypt data in client's ENCRYPT-BUF.

Do nothing if there is no data to encrypt or SSL not yet initialized (and return zero).

Otherwise, use a temporary vector to write data "
  (push-bytes client
              (lambda (client written)
                (declare (ignore written))
                (setf (client-encrypt-buf-size client) 0)
                (remove-state client 'has-data-to-encrypt))
              (lambda (client vector from to) (encrypt-some client vector from to))
              (client-encrypt-buf client) 0 (client-encrypt-buf-size client)))

;;;; Write BIO
(define-reader read-encrypted-from-openssl bio-out (client vec size)
  (declare ((simple-array (unsigned-byte 8)) vec)
           (fixnum size))
  (with-pointer-to-vector-data (buffer vec)
    (let ((res (bio-read% (client-wbio client) buffer size)))
      (cond ((plusp res)
             (add-state client 'has-data-to-write)
             res)
            ((zerop (bio-should-retry  (client-wbio client)))
             (error "Failed to read from bio, and cant retry"))
            (t
             (remove-state client 'can-read-bio)
             0)))))

(defun move-encrypted-bytes (client)
  "Move data encrypted by OpenSSL to the socket write queue Ⓔ.

This should be called in a way friendly to Nagle algorithm. My understaning is
this is either when we pipeline a lot of data, or when we send out somethinf
that expects a response."
  (pull-push-bytes client #'read-encrypted-from-openssl #'queue-encrypted-bytes)
  (add-state client 'has-data-to-write))

;;;; TCP write port
(define-writer send-to-peer peer-out (client vector from to)
  (with-pointer-to-vector-data (buffer vector)
    (let ((res (write-2 (client-fd client)
                        (inc-pointer buffer from)
                        (- to from)))
          (err (errno)))
      (cond ((and (= res -1)
                  (= err eagain))
             (remove-state client 'can-write)
             0)
            ((= res -1)
             ;; e.g., broken pipe
             (invoke-restart 'http2/core:close-connection)
             (error "Error during write: ~d (~a)" err (strerror err)))
            ((plusp res) res)
            (t (error "This cant happen (#1)"))))))

(defun write-data-to-socket (client)
  "Write buffered encrypted data Ⓔ to the client socket ⑥. Update the write buffer to
keep what did not fit."
  (let ((concated (client-write-buf client))) ;;DEBUG
    (let ((written
            (push-bytes client (constantly nil)
                         #'send-to-peer
                         concated 0 (client-write-buf-size client))))
      (cond ((= written (client-write-buf-size client))
             (remove-state client 'has-data-to-write)
             (setf (client-write-buf-size client) 0))
            ((plusp written)
             (remove-state client 'can-write)
             (warn "This should be rare: too much data to encrypt")
             (replace (client-write-buf client) (client-write-buf client)
                      :start2 written :end2 (client-write-buf-size client))
             (decf (client-write-buf-size client) written))
            (t (error "Write failed"))))))

(defun encrypt-and-send (client)
  (unless (plusp (client-fd client))
    (error 'end-of-file :stream client))
  (encrypt-data client)
  (move-encrypted-bytes client)
  (write-data-to-socket client))

;;;; Action selector
(defun run-user-callback (client vec)
  "Run user defined callback and user return values to set next action."
  (multiple-value-call #'set-next-action client
    (funcall (client-io-on-read client) (client-application-data client) vec)))

(defun select-next-action (client)
  "One of possible next actions consistent with then the state of the client, or
nil if no action is available.

This is factored out so that it can be traced. There is a
TLS-SERVER/MEASURE::ACTIONS clip on this function."
  (cond
    ((if-state client 'can-read-port) #'process-data-on-socket)
    ((if-state client 'can-read-ssl)
     (if (plusp (client-octets-needed client))
         #'on-complete-ssl-data
         #'run-user-callback))
    ((and (if-state client 'has-data-to-encrypt)
          (if-state client 'can-write-ssl))
     #'encrypt-data)
    ((if-state client 'can-read-bio) #'move-encrypted-bytes)
    ((and (if-state client 'has-data-to-write)
          (if-state client 'can-write))
     #'write-data-to-socket)
    ((and (if-state client 'ssl-init-needed)
          (not (if-state client 'bio-needs-read)))
     #'maybe-init-ssl)
    (t nil)))

(defun do-available-actions (client)
  "Run available actions as selected by SELECT-NEXT-ACTION till there is none."
  (loop
    for action = (select-next-action client)
    while action do (funcall action client)))


;; Moving data around
(deftype reader () '(function (t t fixnum) fixnum))
(deftype writer () '(function (t t t fixnum) fixnum))

(defun pull-push-bytes (client in-fn out-fn)
  "Read data using IN-FN and write them out using OUT-FN.

Pass CLIENT as the first argument to both of them. the other are vector to read
or write and the size to read or write. Read function should return number of
bytes read.

Finish when the last read reads nothing.

Assumes writes cannot fail."
  (declare (optimize speed (safety 1) (debug 0))
           (reader in-fn)
           (writer out-fn))
  (let ((vec (make-array *default-buffer-size* :element-type '(unsigned-byte 8))))
    (declare (dynamic-extent vec))
    (loop
      for read = nil then t
      for n fixnum = (funcall in-fn client vec *default-buffer-size*)

          while (plusp n)
          ;; assumption: never fail
          do
             (assert (= n (funcall out-fn client vec 0 n)))
          finally (return read))))

(defun pull-once-push-bytes (client in-fn out-fn)
  "Read data using IN-FN and write them out using OUT-FN.

Pass CLIENT as the first argument to both of them. the other are vector to read
or write and the size to read or write. Read function should return number of
bytes read.

Finish when the last read reads nothing.

Assumes writes cannot fail."
  (declare (optimize speed (safety 1) (debug 0))
           (reader in-fn)
           (writer out-fn))
  (let* ((vec (make-array *default-buffer-size* :element-type '(unsigned-byte 8)))
         (n (funcall in-fn client vec *default-buffer-size*)))
    (declare (dynamic-extent vec))
    (assert (= n (funcall out-fn client vec 0 n)))
    (= (the fixnum *default-buffer-size*) n)))

(defun push-bytes (client next-fn out-fn vector from to)
  "Process octets in the VECTOR in the interval <FROM TO).

Call OUT-FN on VECTOR, FROM TO. It returns number of processed octets (or 0 if
none, or raises an error). If something is written, NEXT-FN is also called to do \"next stage\".

Repeat on partial write."
  (if (= from to)
      from
      (loop
        for written = (funcall out-fn client vector from to)
        do
           (incf from written)
           (cond
             ((= from to)
              (funcall next-fn client written)
              (return from))
             ((plusp written)
              (funcall next-fn client written))
             ((zerop written)
              (return from))))))

(defun handle-ssl-errors (client ret)
  "Check real error after a call to SSL_connect, SSL_accept,
SSL_do_handshake, SSL_read_ex, SSL_read, SSL_peek_ex, SSL_peek, SSL_shutdown,
SSL_write_ex or SSL_write.

If the operation was successfully completed, do nothing.

If it is a harmless one (want read or want write), try to process the data.

Raise error otherwise."
  (let ((ssl (client-ssl client))
        (wbio (client-rbio client)))
    (let ((new-state (handle-ssl-errors* ssl wbio ret)))
      (add-state client new-state))))

(defun ssl-err-reason-error-string (code)
  (foreign-string-to-lisp (err-reason-error-string code)))

(defun maybe-init-ssl (client)
  "If SSL is not initialized yet, initialize it."
  (if (zerop (ssl-is-init-finished (client-ssl client)))
    (handle-ssl-errors client (ssl-accept (client-ssl client)))
    (remove-state client 'ssl-init-needed)))

(defun doubled-buffer (buffer)
  "Return a larger buffer with same initial data as the provided one."
  (let ((new (make-array (* 2 (length buffer))
                         :element-type '(unsigned-byte 8))))
    (replace new buffer)
    new))

(defun double-buffer-size (old)
  "Analog of realloc."
  (let ((new (make-array (* 2 (length old))
                         :element-type '(unsigned-byte 8))))
    (replace new old)
    new))

(define-writer queue-encrypted-bytes write-buffer (client new-data from to)
;;  "Queue and possibly write encrypted data to write to the socket."
  (cond
    ((> (length (client-write-buf client)) (+ (client-write-buf-size client) (- to from)))
     (replace (client-write-buf client) new-data
              :start1 (client-write-buf-size client)
              :start2 from
              :end2 to)
     (incf (client-write-buf-size client) (- to from))
     (- to from))
    ((if-state client 'can-write)
     ;; There is too much data, but we can write to socket
     (replace (client-write-buf client) new-data
              :start1 (client-write-buf-size client)
              :start2 from)
     (incf from (- (length (client-write-buf client)) from))
     (write-data-to-socket client)
     (queue-encrypted-bytes  client new-data from to))
    (t
     (error "FIXME: extend buffer ~s (used ~d) to accomodate ~d more and do proper stuff"
            (client-write-buf client) (client-write-buf-size client)
            (- to from)))))

(define-condition done (error)
  ()
  (:documentation "The socket on the other side is closed."))

(define-condition ssl-error-condition (error)
  ((code :accessor get-code :initarg :code))
  (:documentation "The socket on the other side is closed."))

(defmethod print-object ((object ssl-error-condition) stream)
  (print-unreadable-object (object stream :type t :identity nil)
    (format stream "~x: ~a" (get-code object)
            (ssl-err-reason-error-string (get-code object)))))

(defun concatenate* (vectors)
  (let* ((len (reduce #'+ vectors :key #'length))
         (res (make-array len :element-type '(unsigned-byte 8))))
    (loop for v of-type (simple-array (unsigned-byte 8)) in vectors
          with i = 0
          do
             (setf (subseq res i (+ i (length v))) v)
             (incf i (length v))
          finally (return res))))

(defun process-client-fd (fd-ptr client)
  "Process events available on FD-PTR (a pointer to struct pollfd) with CLIENT.

The new possible action corresponding to ① or ⑥ on the diagram above is added to the client state and DO-AVAILABLE-ACTIONS is called to react to that."
  (with-foreign-slots ((fd events revents) fd-ptr (:struct pollfd))
    (when (plusp (logand c-pollin revents)) (add-state client 'can-read-port))
    (when (plusp (logand c-pollout revents)) (add-state client 'can-write))
    (do-available-actions client)
    (when (plusp (logand revents (logior c-POLLERR  c-POLLHUP  c-POLLNVAL)))
      ;; this happens, e.g., with h2load -D (time based)
      (unless (eql #'parse-frame-header (client-io-on-read client))
        (warn "Poll error for ~a: ~d" client (logand revents (logior c-POLLERR  c-POLLHUP  c-POLLNVAL))))
      (signal 'done))))

(defvar *fdset-size* 10
  "Size of the fdset - that, is, maximum number of concurrent clients.")

#+nil
(defvar *empty-fdset-items* nil "List of empty slots in the fdset table.")

(defun set-next-action (client action size)
  "Set action for next chunk of received data."
  (setf (client-io-on-read client) action
        (client-octets-needed client) size))

(defconstant +client-preface-length+ (length http2/core:+client-preface-start+))

(defclass poll-server-connection (server-http2-connection
                                   routing-mixin)
  ((client :accessor get-client :initarg :client))
  (:default-initargs :stream-class 'vanilla-server-stream)
  (:documentation "The poll server connection has a client object and send data to it."))

(defmethod queue-frame ((connection poll-server-connection) frame)
  (with-slots (client) connection
    (unless (plusp (client-fd client))
      (error 'end-of-file :stream connection))
    (send-unencrypted-bytes client frame nil)))

(defmethod flush-http2-data ((connection poll-server-connection))
  (encrypt-and-send (get-client connection)))

(defun make-client (socket ctx application-data)
  "Make a generic instance of a CLIENT usable both for a client and for a server.

The read and write buffers are intitialized to new  "
  (let* ((s-mem (bio-s-mem))
         (client (make-client% :fd socket
                               :rbio (bio-new s-mem)
                               :wbio (bio-new s-mem)
                               :ssl (ssl-new ctx)
                               :octets-needed +client-preface-length+
                               ;; FIXME: use class from the dispatcher
                               :application-data application-data)))
    (ssl-set-bio (client-ssl client) (client-rbio client) (client-wbio client))
    client))

(defun make-client-object (socket ctx)
  "Create new CLIENT object suitable for TLS server.

Initially, the ENCRYPT-BUFFER contains the settings to send, and next action is
reading of client hello."
  ;; FIXME: use class from the dispatcher
  (let* ((client (make-client socket ctx (make-instance 'poll-server-connection))))
    (setf (get-client (client-application-data client)) client) ;
    (ssl-set-accept-state (client-ssl client)) ; set as server; no return value
    (set-next-action client #'parse-client-preface +client-preface-length+)
    (write-settings-frame (client-application-data client) nil)
    client))

(defun set-fd-slot (fdset socket new-events idx)
  "Set FD and EVENTS of slot IDX in fdset."
  (with-foreign-slots ((fd events)
                       (inc-pointer fdset (* idx size-of-pollfd))
                       (:struct pollfd))
    (when socket (setf fd socket events new-events))))

(defun add-socket-to-fdset (fdset socket client fd-idx)
  "Find free slot in the FDSET and put client there."
  (set-fd-slot fdset socket  (logior c-pollerr c-pollhup c-pollnval c-pollin) fd-idx )
  (setf (client-fdset-idx client) fd-idx))

(defun init-fdset (fdset size)
  (loop for i from 0 to (1- size)
        do
           (set-fd-slot fdset -1 0 i)))

(defun handle-client-io (client fdset)
  (let ((fd-ptr (inc-pointer fdset (* (client-fdset-idx client) size-of-pollfd))))
    (process-client-fd fd-ptr client)
    (with-foreign-slots ((events)
                         fd-ptr
                         (:struct pollfd))
      (setf events
            (if (and (if-state client 'has-data-to-write)
                     (not (if-state client 'can-write)))
                (logior events c-pollout)
                (logand events (logxor -1 c-pollout)))))))

(defun setup-new-connect-pollfd (fdset listening-socket)
  (set-fd-slot fdset
               (sb-bsd-sockets:socket-file-descriptor (usocket:socket listening-socket))
                (logior c-pollerr c-pollhup c-pollnval c-pollin)
                0))

(defvar *nagle* t
  "If nil, disable Nagle algorithm (= enable nodelay)")

#+nil
(defvar *clients* nil
  "List of clients processed.")

(defun process-new-client (listening-socket ctx dispatcher)
  "Add new client: accept connection, create client and add it to pollfd and to *clients*."
  (with-slots (fdset empty-fdset-items clients) dispatcher
    (cond
      (empty-fdset-items
       (let* ((socket (accept
                       (sb-bsd-sockets:socket-file-descriptor (usocket:socket listening-socket)) (null-pointer) 0))
              (client-id (pop empty-fdset-items))
              (client (when client-id (make-client-object socket ctx))))
         (setup-port socket *nagle*)
         (add-socket-to-fdset fdset socket client client-id)
         (push client clients)))
      (t (warn 'http2-simple-warning :format-control "No place in fdset for the new client. Accepting and immediately closing it.")
         ;; Let the server catch it and
         (close-fd (accept
                    (sb-bsd-sockets:socket-file-descriptor (usocket:socket listening-socket)) (null-pointer) 0))))))

(defun maybe-process-new-client (listening-socket ctx dispatcher)
  "Add new client: accept connection, create client and add it to pollfd and to *clients*."
  (with-slots (fdset empty-fdset-items clients) dispatcher
    (with-foreign-slots ((revents) fdset (:struct pollfd))
      (cond
        ((plusp (logand revents  (logior c-POLLERR  c-POLLHUP  c-POLLNVAL)))
         (error "Error on listening socket"))
        ((zerop (logand c-pollin revents))) ; no new client, do nothing
        (t (process-new-client listening-socket ctx dispatcher))))))

(defun close-client-connection (client dispatcher)
  (with-slots (clients fdset) dispatcher
    (setf clients (remove client clients))
    (unless (null-pointer-p (client-ssl client))
      (ssl-free (client-ssl client)))   ; BIOs are closed automatically
    (setf (client-ssl client) (null-pointer))
    (push (client-fdset-idx client) (get-empty-fdset-items dispatcher))
    (set-fd-slot fdset -1 0 (client-fdset-idx client))
    (close-fd (client-fd client))
    (setf (client-fd client) -1)))

(defun process-client-sockets (nread dispatcher)
  (with-slots (fdset clients) dispatcher
    (unless (zerop nread)
      (dolist (client clients)
          (restart-case
              (handler-case
                  (handle-client-io client fdset)
                (done () (invoke-restart 'http2/core:close-connection))
                #+too-early-and-loses-info
                (ssl-error-condition () (invoke-restart 'http2/core:close-connection))
                (connection-error () (invoke-restart 'http2/core:close-connection))) ; e.g., http/1.1 client
            (http2/core:close-connection ()
              (close-client-connection client dispatcher)))))))

(define-condition poll-timeout (error)
  ()
  (:documentation
   "Poll was called with a timeout and returned before any file descriptor became
ready."))

(defvar *no-client-poll-timeout* :∞
        "Default timeout in seconds to use when there is no client (to limit time to a client to
connect).

This is supposed to be used primarily in the automated tests, where you do not
want indefinite waits in case of a problem.

On timeout signals POLL-TIMEOUT error.

Default means an indefinite wait.")

(defvar *poll-timeout* :∞
  "Default timeout in seconds to use for poll when there are connected clients,
but no client communication.

On timeout signals POLL-TIMEOUT error.

Default means an indefinite wait.")

(defun compute-timeout (dispatcher)
  "Compute time for wait for any communication.

This is determined by lesser of timeout for ending the communication and
scheduler timeout.

Second value indicates whether the timeout should signal a condition (i.e., it
is not from scheduler)"
  (with-slots (fdset-size nagle poll-timeout no-client-poll-timeout) dispatcher
    (let*
        ((no-task-time (if (get-clients dispatcher) poll-timeout no-client-poll-timeout))
         (timeout (compute-poll-timeout-value no-task-time))
         (scheduler-time (round (* 1000.0 (time-to-action (car (get-scheduled-tasks *scheduler*)))))))
      (cond
        ((and (scheduler-empty-p *scheduler*) (eql no-task-time :∞))
         ;; Wait till next task available or forever.]
         (values -1 nil))
        ((eql no-task-time :∞)
         (values scheduler-time nil))
        ((scheduler-empty-p *scheduler*)
         (values timeout t))
        ((> scheduler-time timeout)
         (values timeout t))
        (t (values scheduler-time nil))))))

(defun call-with-fdset (dispatcher fn)
  "Helper for WITH-FDSET."
  (with-slots (fdset-size fdset empty-fdset-items) dispatcher
    (with-foreign-object (fdset* '(:struct pollfd) fdset-size)
      (setf fdset fdset*)
      (init-fdset fdset fdset-size)
      (setf empty-fdset-items (alexandria:iota (1- fdset-size) :start 1))
      (unwind-protect
           (funcall fn)
        (setf fdset nil)))))

(defmacro with-fdset ((dispatcher) &body body)
  "Run BODY with FDSET slot of DISPATCHER set to a set of file descriptors for
poll (of size FDSET-SIZE, another DISPATCHER slot).

Initialize FDSET. Set EMPTY-FDSET-ITEMS slot of the dispatcher to all slot
items.

Cleanup FDSET after BODY is run."
  `(call-with-fdset ,dispatcher
                    (lambda () ,@body)))

(defun poll (dispatcher timeout)
  (with-slots (fdset fdset-size) dispatcher
      (poll% fdset fdset-size timeout)))

(defmacro with-clients ((dispatcher) &body body)
  `(unwind-protect
        ,@body
     (dolist (client (get-clients ,dispatcher))
       (close-client-connection client dispatcher))))

(defun serve-tls (listening-socket dispatcher)
  "Serve TLS communication on the LISTENING-SOCKET using DISPATCHER.

Establish appropriate context (clients list, fdset, TLS context, scheduler).

Handle new connections on LISTENING-SOCKET (creates new managed socket) and
managed sockets (read and write data, call client callback when data are
available), and run scheduled actions."
  (declare (optimize safety debug (speed 0))
           (type poll-dispatcher-mixin dispatcher))
  (with-fdset (dispatcher)
    (setup-new-connect-pollfd (get-fdset dispatcher) listening-socket)
    (let ((*scheduler* (make-instance 'scheduler)))
      (with-ssl-context (ctx dispatcher)
<<<<<<< HEAD
        (let* ((s-mem (bio-s-mem)))
          (with-clients (dispatcher)
            (locally (declare (optimize speed (debug 1) (safety 1))
                              (ftype (function (t t) fixnum) poll))
              (loop
                (multiple-value-bind (timeout signal) (compute-timeout dispatcher)
                  (let*
                      ((nread (the fixnum (poll dispatcher timeout))))
                    (run-mature-tasks *scheduler*)
                    (when (and (zerop nread) signal) (cerror "Ok" 'poll-timeout))
                    (process-client-sockets nread dispatcher)
                    (maybe-process-new-client listening-socket ctx s-mem dispatcher)))))))))))
=======
        (with-clients (dispatcher)
          (locally (declare (optimize speed (debug 1) (safety 1))
                            (ftype (function (t t) fixnum) poll))
            (loop
              (multiple-value-bind (timeout signal) (compute-timeout dispatcher)
                (let*
                    ((nread (poll dispatcher timeout)))
                  (run-mature-tasks *scheduler*)
                  (when (and (zerop nread) signal) (cerror "Ok" 'poll-timeout))
                  (process-client-sockets nread dispatcher)
                  (maybe-process-new-client listening-socket ctx dispatcher))))))))))
>>>>>>> a14be6db

(defun compute-poll-timeout-value (human-form)
  "Compute poll timeout from human readable value (seconds or :∞) to value accepted by
poll (miliseconds or -1)"
  (etypecase human-form
    ((eql :∞) -1)
    ((real 0) (round (* 1000 human-form)))))

(defclass poll-dispatcher-mixin ()
  ((fdset-size             :accessor get-fdset-size             :initarg :fdset-size
                           :documentation "Number of slots for clients to be polled.")
   (poll-timeout           :accessor get-poll-timeout           :initarg :poll-timeout
                           :documentation "See *POLL-TIMEOUT*.")
   (no-client-poll-timeout :accessor get-no-client-poll-timeout :initarg :no-client-poll-timeout
                           :documentation "See *NO-CLIENT-POLL-TIMEOUT*.")
   (nagle                  :accessor get-nagle                  :initarg :nagle)
   (clients                :accessor get-clients                :initarg :clients)
   (fdset                  :accessor get-fdset                  :initarg :fdset)
   (empty-fdset-items      :accessor get-empty-fdset-items      :initarg :empty-fdset-items))
  (:default-initargs :fdset-size *fdset-size* :poll-timeout *poll-timeout*
                     :no-client-poll-timeout *no-client-poll-timeout*
                     :nagle *nagle*
                     :clients nil)
  (:documentation
   "Uses poll to listen to a set of clients and handle arriving packets in a single
thread.

Maximum number of clients is fixed (by default *fdset-size*, by default
10). Additional clients wait until one of existing client leaves.

Timeouts can be specified for polling."))

(defmethod print-object ((dispatcher poll-dispatcher-mixin) out)
  (print-unreadable-object (dispatcher out :type t)
    (format out "~a/~a clients" (length (get-clients dispatcher)) (get-fdset-size dispatcher))))

(defclass poll-dispatcher (poll-dispatcher-mixin tls-dispatcher-mixin base-dispatcher)
  ())

(defmethod get-no-client-poll-timeout :after ((dispatcher poll-dispatcher))
  (compute-poll-timeout-value (call-next-method)))

(defclass detached-poll-dispatcher (detached-server-mixin poll-dispatcher)
  ()
  (:documentation "Detached version of the POLL-DISPATCHER."))

(defmethod do-new-connection (socket (dispatcher poll-dispatcher-mixin))
  "Handle new connections by adding pollfd to and then polling.

When poll indicates available data, process them with openssl using BIO. Data to
the client are sent to SSL to BIO to socket buffer (and again poll to write
them).

This in the end does not use usocket, async nor cl+ssl - it is a direct rewrite
from C code."

  (let ((*nagle* (get-nagle dispatcher)))
    (serve-tls socket dispatcher))
  ;; there is an outer loop in create-server that we want to skip
  (invoke-restart 'kill-server))



;;;; HTTP2 TLS async client
(defun on-complete-ssl-data (client)
  "Read number of octets indicated in CLIENT into a vector and then apply client fn on it.

 FIXME: process that anyway"
  (let* ((octets (client-octets-needed client))
         (vec (make-shareable-byte-vector octets)))
      ;; TODO: check first with SSL_pending?
    (let ((read (ssl-read client vec octets)))
      (cond
        ((not (plusp read))
         (handle-ssl-errors client read))
        ((/= read octets)
         (error "Read ~d octets. This is not enough octets, why?~%~s~%" read (subseq vec 0 read)))
        (t (run-user-callback client vec))))))

;;;; Sandbox
(defcfun socket :int "S"
  (domain :int) (type :int) (protocol :int))

(defcfun bind :int "S"
  (sockfd :int) (addr :pointer) (addr-len :int))

(defcfun connect :int "S"
  (sockfd :int) (addr :pointer) (addr-len :int))

(defcfun (socketpair% "socketpair") :int "S"
  (domain :int) (type :int) (sv :pointer))

(defcfun getsockname :int "S"
  (sockfd :int) (addr :pointer) (addr-len :pointer))

(defcfun (listen-2 "listen") :int (sockfd :int) (backlog :int))

(defun socketpair ()
  (with-foreign-object (pair :int 2)
    (let ((res (socketpair% 1 1  pair)))
      (unless (zerop res)
        (error "Socketpair failed: ~d" (errno))))
    (values (mem-aref pair :int 0 )
            (mem-aref pair :int 1 ))))

(defun call-with-tcp-pair (fn)
  (let* ((a (socket 2 1 0))
         (b (socket 2 1 0)))
    (unwind-protect
         (unwind-protect
              (dolist (socket (list a b))
                (unless (zerop (fcntl socket f-setfl
                                      (logior o-nonblock (fcntl socket f-getfl 0))))
                  (error "Could not set O_NONBLOCK on the client"))
                (unless (plusp (logand o-nonblock (fcntl socket f-getfl 0)))
                  (error "O_NONBLOCK on the client did not stick")))

           (with-foreign-object (addr '(:struct sockaddr-in))
             (with-foreign-object (len :int)
                 (with-foreign-slots ((sin-family sin-port sin-addr) addr (:struct sockaddr-in))
                   (setf sin-family af-inet (mem-ref len :int) size-of-sockaddr-in)
                   (setf sin-port #xaaaa sin-addr #x0100007f)
                   (bind a addr size-of-sockaddr-in)
                   (listen-2 a 1)

                   (setf sin-port 0 sin-addr #x0100007f)
                   (bind b addr size-of-sockaddr-in)
                   (getsockname a addr len)
                   (connect b addr size-of-sockaddr-in )
                   (strerror (errno))
                   (let ((srv (accept a addr len)))
                     (unwind-protect
                          (progn (strerror (errno))
                                 (funcall fn srv b))
                       (close-fd srv))))))
           (close-fd a))
      (close-fd b))))

(defmacro with-tcp-pair ((a b) &body body)
  `(call-with-tcp-pair (lambda (,a ,b) ,@body)))

(defun print-data (client data)
  (print (list client data))
  (values #'print-data 10))

(defclass certificated-poll-dispatcher (certificated-dispatcher poll-dispatcher-mixin)
  ())

(defun test ()
  (let* ((key-file (find-private-key-file "localhost"))
         (dispatcher (make-instance 'certificated-poll-dispatcher
                                    :fdset-size 2
                                    :private-key-file (namestring key-file)
                                    :certificate-file (namestring (find-certificate-file key-file)))))
    (with-fdset (dispatcher)
      (with-ssl-context (ctx dispatcher)
        (with-tcp-pair (server-socket client-socket)
          (dolist (socket (list client-socket server-socket))
            (unless (zerop (fcntl socket f-setfl
                                  (logior o-nonblock (fcntl socket f-getfl 0))))
              (error "Could not set O_NONBLOCK on the client"))
            (unless (plusp (logand o-nonblock (fcntl socket f-getfl 0)))
              (error "Could not set O_NONBLOCK on the client")))
          (let ((client (make-client client-socket ctx 'client))
                (server (make-client server-socket ctx 'server)))
            (set-next-action client #'print-data 10)
            (set-next-action server #'print-data 10)
            (setf (get-clients dispatcher) (list server client))
            (with-slots (fdset) dispatcher
              (ssl-accept (client-ssl server))
              (ssl-connect (client-ssl client))
              (add-socket-to-fdset fdset server-socket server 0)
              (add-socket-to-fdset fdset client-socket client 1)
              (describe client)
              (describe server)
              (send-unencrypted-bytes client (trivial-utf-8:string-to-utf-8-bytes "Hello worl") nil)
              (send-unencrypted-bytes server (trivial-utf-8:string-to-utf-8-bytes "Hello back") nil)
              (encrypt-and-send client)
              (encrypt-and-send server)
              (dotimes (i 10)
                (let ((nread (poll dispatcher 0)))
                  (process-client-sockets nread dispatcher))))))))))<|MERGE_RESOLUTION|>--- conflicted
+++ resolved
@@ -123,7 +123,7 @@
   (write-buf-size 0 :type fixnum)
   (encrypt-buf (make-array *encrypt-buf-size* :element-type '(unsigned-byte 8))
    :type (simple-array (unsigned-byte 8)))
-  (io-on-read (constantly nil) :type compiled-function)
+  (io-on-read #'parse-client-preface :type compiled-function)
   (fdset-idx 0 :type fixnum :read-only nil) ; could be RO, but...
   (octets-needed (length +client-preface-start+) :type fixnum)
   (encrypt-buf-size 0 :type fixnum)
@@ -646,31 +646,21 @@
 (defmethod flush-http2-data ((connection poll-server-connection))
   (encrypt-and-send (get-client connection)))
 
-(defun make-client (socket ctx application-data)
-  "Make a generic instance of a CLIENT usable both for a client and for a server.
-
-The read and write buffers are intitialized to new  "
-  (let* ((s-mem (bio-s-mem))
-         (client (make-client% :fd socket
+(defun make-client-object (socket ctx s-mem)
+  "Create new CLIENT object suitable for TLS server.
+
+Initially, the ENCRYPT-BUFFER contains the settings to send, and next action is
+reading of client hello."
+  (let* ((client (make-client% :fd socket
                                :rbio (bio-new s-mem)
                                :wbio (bio-new s-mem)
                                :ssl (ssl-new ctx)
                                :octets-needed +client-preface-length+
                                ;; FIXME: use class from the dispatcher
-                               :application-data application-data)))
+                               :application-data (make-instance 'poll-server-connection))))
+    (setf (get-client (client-application-data client)) client)
+    (ssl-set-accept-state (client-ssl client)) ; no return value
     (ssl-set-bio (client-ssl client) (client-rbio client) (client-wbio client))
-    client))
-
-(defun make-client-object (socket ctx)
-  "Create new CLIENT object suitable for TLS server.
-
-Initially, the ENCRYPT-BUFFER contains the settings to send, and next action is
-reading of client hello."
-  ;; FIXME: use class from the dispatcher
-  (let* ((client (make-client socket ctx (make-instance 'poll-server-connection))))
-    (setf (get-client (client-application-data client)) client) ;
-    (ssl-set-accept-state (client-ssl client)) ; set as server; no return value
-    (set-next-action client #'parse-client-preface +client-preface-length+)
     (write-settings-frame (client-application-data client) nil)
     client))
 
@@ -716,15 +706,15 @@
 (defvar *clients* nil
   "List of clients processed.")
 
-(defun process-new-client (listening-socket ctx dispatcher)
+(defun process-new-client (listening-socket ctx s-mem dispatcher)
   "Add new client: accept connection, create client and add it to pollfd and to *clients*."
   (with-slots (fdset empty-fdset-items clients) dispatcher
     (cond
       (empty-fdset-items
        (let* ((socket (accept
-                       (sb-bsd-sockets:socket-file-descriptor (usocket:socket listening-socket)) (null-pointer) 0))
+                       (sb-bsd-sockets:socket-file-descriptor (usocket:socket listening-socket)) (null-pointer) (null-pointer)))
               (client-id (pop empty-fdset-items))
-              (client (when client-id (make-client-object socket ctx))))
+              (client (when client-id (make-client-object socket ctx s-mem))))
          (setup-port socket *nagle*)
          (add-socket-to-fdset fdset socket client client-id)
          (push client clients)))
@@ -733,7 +723,7 @@
          (close-fd (accept
                     (sb-bsd-sockets:socket-file-descriptor (usocket:socket listening-socket)) (null-pointer) 0))))))
 
-(defun maybe-process-new-client (listening-socket ctx dispatcher)
+(defun maybe-process-new-client (listening-socket ctx s-mem dispatcher)
   "Add new client: accept connection, create client and add it to pollfd and to *clients*."
   (with-slots (fdset empty-fdset-items clients) dispatcher
     (with-foreign-slots ((revents) fdset (:struct pollfd))
@@ -741,7 +731,7 @@
         ((plusp (logand revents  (logior c-POLLERR  c-POLLHUP  c-POLLNVAL)))
          (error "Error on listening socket"))
         ((zerop (logand c-pollin revents))) ; no new client, do nothing
-        (t (process-new-client listening-socket ctx dispatcher))))))
+        (t (process-new-client listening-socket ctx s-mem dispatcher))))))
 
 (defun close-client-connection (client dispatcher)
   (with-slots (clients fdset) dispatcher
@@ -762,7 +752,6 @@
               (handler-case
                   (handle-client-io client fdset)
                 (done () (invoke-restart 'http2/core:close-connection))
-                #+too-early-and-loses-info
                 (ssl-error-condition () (invoke-restart 'http2/core:close-connection))
                 (connection-error () (invoke-restart 'http2/core:close-connection))) ; e.g., http/1.1 client
             (http2/core:close-connection ()
@@ -819,24 +808,19 @@
         (t (values scheduler-time nil))))))
 
 (defun call-with-fdset (dispatcher fn)
-  "Helper for WITH-FDSET."
-  (with-slots (fdset-size fdset empty-fdset-items) dispatcher
+  (with-slots (fdset-size fdset) dispatcher
     (with-foreign-object (fdset* '(:struct pollfd) fdset-size)
       (setf fdset fdset*)
       (init-fdset fdset fdset-size)
-      (setf empty-fdset-items (alexandria:iota (1- fdset-size) :start 1))
+      (setf (get-empty-fdset-items dispatcher)  (alexandria:iota (1- fdset-size) :start 1))
       (unwind-protect
            (funcall fn)
         (setf fdset nil)))))
 
 (defmacro with-fdset ((dispatcher) &body body)
-  "Run BODY with FDSET slot of DISPATCHER set to a set of file descriptors for
-poll (of size FDSET-SIZE, another DISPATCHER slot).
-
-Initialize FDSET. Set EMPTY-FDSET-ITEMS slot of the dispatcher to all slot
-items.
-
-Cleanup FDSET after BODY is run."
+  "Run BODY with fdset set to a set of file descriptos for poll.
+
+Initialize descriptors, and "
   `(call-with-fdset ,dispatcher
                     (lambda () ,@body)))
 
@@ -864,7 +848,6 @@
     (setup-new-connect-pollfd (get-fdset dispatcher) listening-socket)
     (let ((*scheduler* (make-instance 'scheduler)))
       (with-ssl-context (ctx dispatcher)
-<<<<<<< HEAD
         (let* ((s-mem (bio-s-mem)))
           (with-clients (dispatcher)
             (locally (declare (optimize speed (debug 1) (safety 1))
@@ -877,19 +860,6 @@
                     (when (and (zerop nread) signal) (cerror "Ok" 'poll-timeout))
                     (process-client-sockets nread dispatcher)
                     (maybe-process-new-client listening-socket ctx s-mem dispatcher)))))))))))
-=======
-        (with-clients (dispatcher)
-          (locally (declare (optimize speed (debug 1) (safety 1))
-                            (ftype (function (t t) fixnum) poll))
-            (loop
-              (multiple-value-bind (timeout signal) (compute-timeout dispatcher)
-                (let*
-                    ((nread (poll dispatcher timeout)))
-                  (run-mature-tasks *scheduler*)
-                  (when (and (zerop nread) signal) (cerror "Ok" 'poll-timeout))
-                  (process-client-sockets nread dispatcher)
-                  (maybe-process-new-client listening-socket ctx dispatcher))))))))))
->>>>>>> a14be6db
 
 (defun compute-poll-timeout-value (human-form)
   "Compute poll timeout from human readable value (seconds or :∞) to value accepted by
@@ -968,108 +938,4 @@
          (handle-ssl-errors client read))
         ((/= read octets)
          (error "Read ~d octets. This is not enough octets, why?~%~s~%" read (subseq vec 0 read)))
-        (t (run-user-callback client vec))))))
-
-;;;; Sandbox
-(defcfun socket :int "S"
-  (domain :int) (type :int) (protocol :int))
-
-(defcfun bind :int "S"
-  (sockfd :int) (addr :pointer) (addr-len :int))
-
-(defcfun connect :int "S"
-  (sockfd :int) (addr :pointer) (addr-len :int))
-
-(defcfun (socketpair% "socketpair") :int "S"
-  (domain :int) (type :int) (sv :pointer))
-
-(defcfun getsockname :int "S"
-  (sockfd :int) (addr :pointer) (addr-len :pointer))
-
-(defcfun (listen-2 "listen") :int (sockfd :int) (backlog :int))
-
-(defun socketpair ()
-  (with-foreign-object (pair :int 2)
-    (let ((res (socketpair% 1 1  pair)))
-      (unless (zerop res)
-        (error "Socketpair failed: ~d" (errno))))
-    (values (mem-aref pair :int 0 )
-            (mem-aref pair :int 1 ))))
-
-(defun call-with-tcp-pair (fn)
-  (let* ((a (socket 2 1 0))
-         (b (socket 2 1 0)))
-    (unwind-protect
-         (unwind-protect
-              (dolist (socket (list a b))
-                (unless (zerop (fcntl socket f-setfl
-                                      (logior o-nonblock (fcntl socket f-getfl 0))))
-                  (error "Could not set O_NONBLOCK on the client"))
-                (unless (plusp (logand o-nonblock (fcntl socket f-getfl 0)))
-                  (error "O_NONBLOCK on the client did not stick")))
-
-           (with-foreign-object (addr '(:struct sockaddr-in))
-             (with-foreign-object (len :int)
-                 (with-foreign-slots ((sin-family sin-port sin-addr) addr (:struct sockaddr-in))
-                   (setf sin-family af-inet (mem-ref len :int) size-of-sockaddr-in)
-                   (setf sin-port #xaaaa sin-addr #x0100007f)
-                   (bind a addr size-of-sockaddr-in)
-                   (listen-2 a 1)
-
-                   (setf sin-port 0 sin-addr #x0100007f)
-                   (bind b addr size-of-sockaddr-in)
-                   (getsockname a addr len)
-                   (connect b addr size-of-sockaddr-in )
-                   (strerror (errno))
-                   (let ((srv (accept a addr len)))
-                     (unwind-protect
-                          (progn (strerror (errno))
-                                 (funcall fn srv b))
-                       (close-fd srv))))))
-           (close-fd a))
-      (close-fd b))))
-
-(defmacro with-tcp-pair ((a b) &body body)
-  `(call-with-tcp-pair (lambda (,a ,b) ,@body)))
-
-(defun print-data (client data)
-  (print (list client data))
-  (values #'print-data 10))
-
-(defclass certificated-poll-dispatcher (certificated-dispatcher poll-dispatcher-mixin)
-  ())
-
-(defun test ()
-  (let* ((key-file (find-private-key-file "localhost"))
-         (dispatcher (make-instance 'certificated-poll-dispatcher
-                                    :fdset-size 2
-                                    :private-key-file (namestring key-file)
-                                    :certificate-file (namestring (find-certificate-file key-file)))))
-    (with-fdset (dispatcher)
-      (with-ssl-context (ctx dispatcher)
-        (with-tcp-pair (server-socket client-socket)
-          (dolist (socket (list client-socket server-socket))
-            (unless (zerop (fcntl socket f-setfl
-                                  (logior o-nonblock (fcntl socket f-getfl 0))))
-              (error "Could not set O_NONBLOCK on the client"))
-            (unless (plusp (logand o-nonblock (fcntl socket f-getfl 0)))
-              (error "Could not set O_NONBLOCK on the client")))
-          (let ((client (make-client client-socket ctx 'client))
-                (server (make-client server-socket ctx 'server)))
-            (set-next-action client #'print-data 10)
-            (set-next-action server #'print-data 10)
-            (setf (get-clients dispatcher) (list server client))
-            (with-slots (fdset) dispatcher
-              (ssl-accept (client-ssl server))
-              (ssl-connect (client-ssl client))
-              (add-socket-to-fdset fdset server-socket server 0)
-              (add-socket-to-fdset fdset client-socket client 1)
-              (describe client)
-              (describe server)
-              (send-unencrypted-bytes client (trivial-utf-8:string-to-utf-8-bytes "Hello worl") nil)
-              (send-unencrypted-bytes server (trivial-utf-8:string-to-utf-8-bytes "Hello back") nil)
-              (encrypt-and-send client)
-              (encrypt-and-send server)
-              (dotimes (i 10)
-                (let ((nread (poll dispatcher 0)))
-                  (process-client-sockets nread dispatcher))))))))))+        (t (run-user-callback client vec))))))